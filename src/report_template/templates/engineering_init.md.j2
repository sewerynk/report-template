# {{ title }}

**Initiative:** {{ initiative_name }}
**Type:** {{ initiative_type }}
**Project:** {{ project_name }}
**Author:** {{ author }}
**Date:** {{ date|date }}
**Version:** {{ version }}
**Status:** **{{ status.value }}**

{% if start_date %}**Start Date:** {{ start_date|date }}{% endif %}
{% if target_completion_date %}**Target Completion:** {{ target_completion_date|date }}{% endif %}

---

## Executive Summary

{{ summary }}

---

## Sponsors

{% if sponsors %}
{% for sponsor in sponsors %}
- {{ sponsor }}
{% endfor %}
{% else %}
No sponsors specified.
{% endif %}

---

## Team

{% if team_members %}
| Name | Role | Email |
|------|------|-------|
{% for member in team_members %}
| {{ member.name }} | {{ member.role }} | {{ member.email or 'N/A' }} |
{% endfor %}
{% else %}
No team members specified.
{% endif %}

---

## Objectives

{% if objectives %}
{% for objective in objectives %}
- {{ objective }}
{% endfor %}
{% else %}
No objectives specified.
{% endif %}

---

## Scope

{{ scope or 'To be defined.' }}

---

## Technical Details

{{ technical_details or 'To be defined.' }}

{% if architecture_diagrams %}
### Architecture Diagrams

{% for diagram in architecture_diagrams %}
- [{{ diagram }}]({{ diagram }})
{% endfor %}
{% endif %}

---

## Implementation Phases

{% if implementation_phases %}
{% for phase in implementation_phases %}
### Phase {{ loop.index }}: {{ phase.name if phase.name else 'Unnamed Phase' }}

{% if phase.description %}{{ phase.description }}{% endif %}

{% if phase.duration %}**Duration:** {{ phase.duration }}{% endif %}
{% if phase.deliverables %}
**Deliverables:**
{% for deliverable in phase.deliverables %}
- {{ deliverable }}
{% endfor %}
{% endif %}

{% endfor %}
{% else %}
No implementation phases defined.
{% endif %}

---

## Success Criteria

{% if success_criteria %}
{% for criterion in success_criteria %}
- {{ criterion }}
{% endfor %}
{% else %}
No success criteria defined.
{% endif %}

---

## Milestones

{% if milestones %}
| Milestone | Target Date | Status | Completion |
|-----------|-------------|--------|------------|
{% for milestone in milestones %}
| {{ milestone.name }} | {{ milestone.target_date|date }} | {{ milestone.status.value }} | {{ milestone.completion_percentage }}% |
{% endfor %}

{% for milestone in milestones %}
{% if milestone.description %}
### {{ milestone.name }}
{{ milestone.description }}
{% endif %}
{% endfor %}
{% else %}
No milestones defined.
{% endif %}

---

## Impact Analysis

{{ impact_analysis or 'To be defined.' }}

---

## Resources Required

{{ resources_required or 'To be defined.' }}

---

## Action Points

<<<<<<< HEAD
{% if action_points %}
{% for action_point in action_points %}
### {{ loop.index }}. {{ action_point.description }}

- **Priority:** {{ action_point.priority.value }}
- **Status:** {{ action_point.status.value }}
{% if action_point.owner %}- **Owner:** {{ action_point.owner }}{% endif %}
{% if action_point.due_date %}- **Due Date:** {{ action_point.due_date }}{% endif %}

{% endfor %}
{% else %}
No action points.
=======
{% if action_point %}
{% for ap in action_point %}
### {{ loop.index }}. {{ ap.description }}

- **Impact:** {{ ap.impact.value }}
- **AP Priority:** {{ ap.ap_priority.value }}
{% if ap.owner %}- **Owner:** {{ ap.owner }}{% endif %}

{% endfor %}
{% else %}
No Action Points identified.
>>>>>>> b0c61710
{% endif %}

---

## Rollout Strategy

{{ rollout_strategy or 'To be defined.' }}

---

## Additional Information

{% if custom_fields %}
{% for key, value in custom_fields.items() %}
**{{ key }}:** {{ value }}
{% endfor %}
{% endif %}

---

*Report generated on {{ date|date }}*<|MERGE_RESOLUTION|>--- conflicted
+++ resolved
@@ -147,20 +147,6 @@
 
 ## Action Points
 
-<<<<<<< HEAD
-{% if action_points %}
-{% for action_point in action_points %}
-### {{ loop.index }}. {{ action_point.description }}
-
-- **Priority:** {{ action_point.priority.value }}
-- **Status:** {{ action_point.status.value }}
-{% if action_point.owner %}- **Owner:** {{ action_point.owner }}{% endif %}
-{% if action_point.due_date %}- **Due Date:** {{ action_point.due_date }}{% endif %}
-
-{% endfor %}
-{% else %}
-No action points.
-=======
 {% if action_point %}
 {% for ap in action_point %}
 ### {{ loop.index }}. {{ ap.description }}
@@ -172,7 +158,6 @@
 {% endfor %}
 {% else %}
 No Action Points identified.
->>>>>>> b0c61710
 {% endif %}
 
 ---
