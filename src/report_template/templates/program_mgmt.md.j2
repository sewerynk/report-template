--- conflicted
+++ resolved
@@ -106,16 +106,6 @@
 
 ## Action Points
 
-<<<<<<< HEAD
-{% if action_points %}
-| Action Point | Priority | Status | Owner | Due Date |
-|--------------|----------|--------|-------|----------|
-{% for action_point in action_points %}
-| {{ action_point.description }} | {{ action_point.priority.value }} | {{ action_point.status.value }} | {{ action_point.owner or 'N/A' }} | {{ action_point.due_date or 'N/A' }} |
-{% endfor %}
-{% else %}
-No action points.
-=======
 {% if action_point %}
 | Action Point | Impact | AP Priority | Owner |
 |--------------|--------|-------------|-------|
@@ -124,7 +114,6 @@
 {% endfor %}
 {% else %}
 No action points identified.
->>>>>>> b0c61710
 {% endif %}
 
 ---
